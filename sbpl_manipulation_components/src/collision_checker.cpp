#include <sbpl_manipulation_components/collision_checker.h>

#include <ros/console.h>

<<<<<<< HEAD
CollisionChecker::CollisionChecker()
{
}

bool CollisionChecker::init(std::string name, std::string ns)
{
  group_name_ = name;
  return true;
}

bool CollisionChecker::setPlanningJoints(const std::vector<std::string> &planning_joints)
{
  planning_joints_ = planning_joints;
  return true;
}

void CollisionChecker::setRobotState(const arm_navigation_msgs::RobotState &state)
=======
namespace sbpl_arm_planner
>>>>>>> 2c29d4c0
{

CollisionChecker::CollisionChecker()
{
}

CollisionChecker::~CollisionChecker()
{
}

visualization_msgs::MarkerArray CollisionChecker::getCollisionModelVisualization(const std::vector<double> &angles)
{
    ROS_ERROR("Function is not filled in.");
    return visualization_msgs::MarkerArray();
}

visualization_msgs::MarkerArray CollisionChecker::getVisualization(std::string type)
{
    ROS_ERROR("Function is not filled in.");
    return visualization_msgs::MarkerArray();
}

}<|MERGE_RESOLUTION|>--- conflicted
+++ resolved
@@ -2,27 +2,7 @@
 
 #include <ros/console.h>
 
-<<<<<<< HEAD
-CollisionChecker::CollisionChecker()
-{
-}
-
-bool CollisionChecker::init(std::string name, std::string ns)
-{
-  group_name_ = name;
-  return true;
-}
-
-bool CollisionChecker::setPlanningJoints(const std::vector<std::string> &planning_joints)
-{
-  planning_joints_ = planning_joints;
-  return true;
-}
-
-void CollisionChecker::setRobotState(const arm_navigation_msgs::RobotState &state)
-=======
 namespace sbpl_arm_planner
->>>>>>> 2c29d4c0
 {
 
 CollisionChecker::CollisionChecker()
